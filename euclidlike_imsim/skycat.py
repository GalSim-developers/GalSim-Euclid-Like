--- conflicted
+++ resolved
@@ -142,7 +142,6 @@
                     py_type = type(np_type.astype(object))
                 self._dtype_dict[col_name] = py_type
 
-<<<<<<< HEAD
     def _get_bandpass(self, filter):
 
         if hasattr(self, "_bandpass"):
@@ -151,8 +150,6 @@
             self._bandpass = euclidlike.getBandpasses()
             return self._bandpass[filter]
 
-=======
->>>>>>> 3440310d
     def get_ccd_center(self):
         """
         Return the CCD center.
@@ -191,32 +188,6 @@
         return galsim.CelestialCoord(ra * galsim.degrees, dec * galsim.degrees)
 
     def getFlux(self, index, filter=None, mjd=None, exptime=None):
-<<<<<<< HEAD
-=======
-        """
-        Return the flux associated to an object.
-
-        Parameters
-        ----------
-        index : int
-            Index of the object in the self.objects catalog.
-        filter : str, optional
-            Name of the filter for which the flux is computed. If None, use the
-            filter provided during initialization. [Default: None]
-        mjd : float, optional
-            Date of the observation in MJD format. If None, use the
-            mjd provided during initialization. [Default: None]
-        exptime : int or float, optional
-            Exposure time of the observation. If None, use the
-            exptime provided during initialization. [Default: None]
-
-        Returns
-        -------
-        flux
-            Computer flux at the given date for the requested exposure time and
-            filter.
-        """
->>>>>>> 3440310d
 
         if filter is None:
             filter = self.bandpass.name
@@ -247,7 +218,6 @@
 
         return flux
 
-<<<<<<< HEAD
     def getFluxErr(
         self,
         index,
@@ -365,24 +335,6 @@
         return flux_err
 
     def getValue(self, index, field):
-=======
-    def getValue(self, index, field):
-        """
-        Return a skyCatalog value for the an object.
-
-        Parameters
-        ----------
-        index : int
-            Index of the object in the self.objects catalog.
-        field : str
-            Name of the field for which you want the value.
-
-        Returns
-        -------
-        int or float or str or None
-            The value associated to the field or None if the field do not exist.
-        """
->>>>>>> 3440310d
 
         skycat_obj = self.objects[index]
 
@@ -579,11 +531,6 @@
 
 
 def SkyCatValue(config, base, value_type):
-<<<<<<< HEAD
-=======
-    """Return a value from the object part of the skyCatalog
-    """
->>>>>>> 3440310d
 
     skycat = galsim.config.GetInputObj("sky_catalog", config, base, "SkyCatValue")
 
@@ -615,7 +562,6 @@
     return val, safe
 
 
-<<<<<<< HEAD
 def SkyCatPhotErr(config, base, value_type):
 
     skycat = galsim.config.GetInputObj("sky_catalog", config, base, "SkyCatValue")
@@ -691,8 +637,6 @@
 
     return phot_err[field], safe
 
-=======
->>>>>>> 3440310d
 
 RegisterInputType("sky_catalog", SkyCatalogLoader(SkyCatalogInterface, has_nobj=True))
 RegisterObjectType("SkyCatObj", SkyCatObj, input_type="sky_catalog")
@@ -703,10 +647,7 @@
 # Here we have to provide None as a type otherwise Galsim complains but I don't know why..
 RegisterValueType(
     "SkyCatValue", SkyCatValue, [float, int, str, None]  # , input_type="sky_catalog"
-<<<<<<< HEAD
 )
 RegisterValueType(
     "SkyCatPhotErr", SkyCatPhotErr, [float]  # , input_type="sky_catalog"
-=======
->>>>>>> 3440310d
 )