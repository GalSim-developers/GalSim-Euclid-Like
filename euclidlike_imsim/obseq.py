from astropy.time import Time
import fitsio as fio
import galsim
import galsim.config
from galsim.angle import Angle
from galsim.config import InputLoader, RegisterValueType, RegisterInputType


class ObSeqDataLoader(object):
<<<<<<< HEAD
    """Read the exposure information from the observation sequence.
    """
    _req_params = {
        'file_name': str,
        'visit': int,
        'CCD': int
    }
=======
    """Read the exposure information from the observation sequence."""

    _req_params = {"file_name": str, "visit": int, "CCD": int}
>>>>>>> 702fa54c

    def __init__(self, file_name, visit, CCD, logger=None):
        self.logger = galsim.config.LoggerWrapper(logger)
        self.file_name = file_name
        self.visit = visit
        self.ccd = CCD

        # try:
        self.read_obseq()
        # except:
        #     # Read visit info from the config file.
        #     self.logger.warning('Reading visit info from config file.')

    def read_obseq(self):
        """Read visit info from the obseq file."""
        if self.file_name is None:
            raise ValueError(
                "No obseq filename provided, trying to build from config information."
            )
        if self.visit is None:
            raise ValueError(
                "The visit must be set when reading visit info from an obseq file."
            )

        self.logger.warning(
            "Reading info from obseq file %s for visit %s", self.file_name, self.visit
        )

        ob = fio.FITS(self.file_name)[-1][self.visit]

        self.ob = {}
<<<<<<< HEAD
        self.ob['visit'] = self.visit
        self.ob['ccd'] = self.ccd
        self.ob['ra'] = ob['ra'] * galsim.degrees
        self.ob['dec'] = ob['dec'] * galsim.degrees
        self.ob['pa'] = ob['pa'] * galsim.degrees
        self.ob['date'] = Time(ob['date'], format='mjd').datetime
        self.ob['mjd'] = ob['date']
        self.ob['filter'] = ob['filter']
        self.ob['exptime'] = ob['exptime']
=======
        self.ob["visit"] = self.visit
        self.ob["ccd"] = self.ccd
        self.ob["ra"] = ob["ra"] * galsim.degrees
        self.ob["dec"] = ob["dec"] * galsim.degrees
        self.ob["pa"] = ob["pa"] * galsim.degrees
        self.ob["date"] = Time(ob["date"], format="mjd").datetime
        self.ob["mjd"] = ob["date"]
        self.ob["filter"] = ob["filter"]
        self.ob["exptime"] = ob["exptime"]
>>>>>>> 702fa54c

    def get(self, field, default=None):
        if field not in self.ob and default is None:
            raise KeyError("OpsimData field %s not present in ob" % field)
        return self.ob.get(field, default)


def ObSeqData(config, base, value_type):
<<<<<<< HEAD
    """Returns the obseq data for a pointing.
    """
    pointing = galsim.config.GetInputObj('obseq_data', config, base, 'OpSeqDataLoader')
    req = {'field': str}
=======
    """Returns the obseq data for a pointing."""
    pointing = galsim.config.GetInputObj("obseq_data", config, base, "OpSeqDataLoader")
    req = {"field": str}
>>>>>>> 702fa54c
    kwargs, safe = galsim.config.GetAllParams(config, base, req=req)
    field = kwargs["field"]

    val = value_type(pointing.get(field))
    return val, safe


RegisterInputType(
<<<<<<< HEAD
    'obseq_data',
    InputLoader(ObSeqDataLoader, file_scope=True, takes_logger=True)
)
RegisterValueType(
    'ObSeqData',
    ObSeqData,
    [float, int, str, Angle],
    input_type='obseq_data'
=======
    "obseq_data", InputLoader(ObSeqDataLoader, file_scope=True, takes_logger=True)
)
RegisterValueType(
    "ObSeqData", ObSeqData, [float, int, str, Angle], input_type="obseq_data"
>>>>>>> 702fa54c
)<|MERGE_RESOLUTION|>--- conflicted
+++ resolved
@@ -7,19 +7,9 @@
 
 
 class ObSeqDataLoader(object):
-<<<<<<< HEAD
-    """Read the exposure information from the observation sequence.
-    """
-    _req_params = {
-        'file_name': str,
-        'visit': int,
-        'CCD': int
-    }
-=======
     """Read the exposure information from the observation sequence."""
 
     _req_params = {"file_name": str, "visit": int, "CCD": int}
->>>>>>> 702fa54c
 
     def __init__(self, file_name, visit, CCD, logger=None):
         self.logger = galsim.config.LoggerWrapper(logger)
@@ -51,17 +41,6 @@
         ob = fio.FITS(self.file_name)[-1][self.visit]
 
         self.ob = {}
-<<<<<<< HEAD
-        self.ob['visit'] = self.visit
-        self.ob['ccd'] = self.ccd
-        self.ob['ra'] = ob['ra'] * galsim.degrees
-        self.ob['dec'] = ob['dec'] * galsim.degrees
-        self.ob['pa'] = ob['pa'] * galsim.degrees
-        self.ob['date'] = Time(ob['date'], format='mjd').datetime
-        self.ob['mjd'] = ob['date']
-        self.ob['filter'] = ob['filter']
-        self.ob['exptime'] = ob['exptime']
-=======
         self.ob["visit"] = self.visit
         self.ob["ccd"] = self.ccd
         self.ob["ra"] = ob["ra"] * galsim.degrees
@@ -71,7 +50,6 @@
         self.ob["mjd"] = ob["date"]
         self.ob["filter"] = ob["filter"]
         self.ob["exptime"] = ob["exptime"]
->>>>>>> 702fa54c
 
     def get(self, field, default=None):
         if field not in self.ob and default is None:
@@ -80,16 +58,9 @@
 
 
 def ObSeqData(config, base, value_type):
-<<<<<<< HEAD
-    """Returns the obseq data for a pointing.
-    """
-    pointing = galsim.config.GetInputObj('obseq_data', config, base, 'OpSeqDataLoader')
-    req = {'field': str}
-=======
     """Returns the obseq data for a pointing."""
     pointing = galsim.config.GetInputObj("obseq_data", config, base, "OpSeqDataLoader")
     req = {"field": str}
->>>>>>> 702fa54c
     kwargs, safe = galsim.config.GetAllParams(config, base, req=req)
     field = kwargs["field"]
 
@@ -98,19 +69,8 @@
 
 
 RegisterInputType(
-<<<<<<< HEAD
-    'obseq_data',
-    InputLoader(ObSeqDataLoader, file_scope=True, takes_logger=True)
-)
-RegisterValueType(
-    'ObSeqData',
-    ObSeqData,
-    [float, int, str, Angle],
-    input_type='obseq_data'
-=======
     "obseq_data", InputLoader(ObSeqDataLoader, file_scope=True, takes_logger=True)
 )
 RegisterValueType(
     "ObSeqData", ObSeqData, [float, int, str, Angle], input_type="obseq_data"
->>>>>>> 702fa54c
 )