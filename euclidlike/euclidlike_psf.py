--- conflicted
+++ resolved
@@ -26,8 +26,6 @@
 wave_list = np.genfromtxt(wave_file)
 
 
-<<<<<<< HEAD
-=======
 
 def _make_psf_list(psf_file):
     image_array = pyfits.getdata(psf_file)
@@ -60,8 +58,6 @@
     
 _get_quadrant_psf = LRU_Cache(__get_quadrant_psf)
 
-
->>>>>>> 636614bf
 def getPSF(
         ccd, bandpass,
         ccd_pos=None, wcs=None,
@@ -108,13 +104,8 @@
     
 
     Args:
-<<<<<<< HEAD
-    ccd (int):  Single value specifying the CCD for which the PSF should be
-        loaded.
-=======
     ccd (int):  Single value specifying the CCD for which the PSF
         should be loaded.
->>>>>>> 636614bf
     bandpass (str): Single string specifying the bandpass to use when
         defining the pupil plane configuration and/or interpolation of
         chromatic PSFs.
@@ -266,27 +257,6 @@
 
     return psf
 
-def get_euclid_wavelength_psf():
-    """ This function gets the oversampled precomputed PSF image as a function of wavelength
-    as an input to the Euclid-like simulation.
-    """
-    # NOTE: We do not have PSF variation
-    psf_file = files("euclidlike.data").joinpath("monopsfs_6_6.fits.gz")
-    image_array = pyfits.getdata(psf_file)
-    # get wavelengths directly from data
-    wave_data = pyfits.getdata(psf_file, 1)
-    # factor of 1e3 to convert from microns to nm
-    wave_list = np.hstack(wave_data)*1e3
-    # The following are the wavelength values for the precomputed data
-    nsample = len(wave_list)
-    scale = pixel_scale/3  # images are oversampled by a factor of 3
-    im_list = []
-    for i in range(nsample):
-        im_list.append(
-            galsim.Image(image_array[i], scale=scale)
-        )
-    return wave_list, im_list
-
 def _get_single_psf_obj(ccd, bandpass, ccd_pos, wavelength, psf_dir, gsparams, logger):
     """
     Routine for making a single PSF.  This gets called by `getPSF` after it
